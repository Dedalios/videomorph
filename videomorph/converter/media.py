# -*- coding: utf-8 -*-
#
# File name: media.py
#
#   VideoMorph - A PyQt5 frontend to ffmpeg.
#   Copyright 2016-2017 VideoMorph Development Team

#   Licensed under the Apache License, Version 2.0 (the "License");
#   you may not use this file except in compliance with the License.
#   You may obtain a copy of the License at

#       http://www.apache.org/licenses/LICENSE-2.0

#   Unless required by applicable law or agreed to in writing, software
#   distributed under the License is distributed on an "AS IS" BASIS,
#   WITHOUT WARRANTIES OR CONDITIONS OF ANY KIND, either express or implied.
#   See the License for the specific language governing permissions and
#   limitations under the License.

"""This module provides the definition of MediaList and _MediaFile classes."""

import shlex
from collections import deque
from os import W_OK
from os import access
from os import remove
from os.path import basename
from os.path import exists
from os.path import join as join_path

from . import CPU_CORES
from . import STATUS
from .platformdeps import spawn_process


class MediaError(Exception):
    """General exception class."""
    pass


class InvalidMetadataError(MediaError):
    """Exception to raise when the file don't have a valid metadata info."""
    pass


class MediaList(list):
    """Class to store the list of video files to convert."""

    def __init__(self, profile):
        """Class initializer."""
        super(MediaList, self).__init__()
        self._profile = profile
        self._position = None  # None, no item running, 0, the first item,...
        self.not_added_files = deque()

    def clear(self):
        """Clear the list of videos."""
        super(MediaList, self).clear()
        self.position = None

    def populate(self, files_paths):
        """Populate MediaList object with _MediaFile objects.

        Args:
            files_paths (iterable): list of files paths
        Yield:
            Element 1: Total number of video files to process
            Element 2,...: file path for the processed video file
        """
        files_paths_to_add = self._filter_by_path(files_paths)

        if files_paths_to_add is None:
            return

        self.not_added_files.clear()

        # First, it yields the total number of video files to process
        yield len(files_paths_to_add)

        for file in self._media_files_generator(files_paths_to_add):
            try:
                self._add_file(file)
                yield file.get_name(with_extension=True)
            except InvalidMetadataError:
                self.not_added_files.append(file.get_name(with_extension=True))
                yield file.get_name(with_extension=True)

    def delete_file(self, position):
        """Delete a video file from the list."""
        del self[position]

    def get_file(self, position):
        """Return a file object."""
        return self[position]

    def get_file_name(self, position, with_extension=False):
        """Return the name of a video file."""
        return self[position].get_name(with_extension)

    def get_file_path(self, position):
        """Return the input_path to a video file."""
        return self[position].input_path

    def get_file_status(self, position):
        """Return the video file conversion status."""
        return self[position].status

    def set_file_status(self, position, status):
        """Set the video file conversion status."""
        self[position].status = status

    def get_file_info(self, position, info_param):
        """Return general streaming info from a video file."""
        return self[position].get_format_info(info_param)

    def running_file_name(self, with_extension=False):
        """Return the running file name."""
        return self._running_file.get_name(with_extension)

    def running_file_info(self, info_param):
        """Return running file info."""
        return self._running_file.get_format_info(info_param)

    @property
    def running_file_status(self):
        """Return file status."""
        return self._running_file.status

    @running_file_status.setter
    def running_file_status(self, status):
        """Set file status."""
        self._running_file.status = status

    def running_file_conversion_cmd(self, output_dir, target_quality,
                                    tagged_output, subtitle):
        """Return the conversion command."""
        return self._running_file.build_conversion_cmd(output_dir,
                                                       target_quality,
                                                       tagged_output,
                                                       subtitle)

    def running_file_output_name(self, output_dir, tagged_output):
        """Return the output name."""
        return self._running_file.get_output_file_name(output_dir,
                                                       tagged_output)

    def delete_running_file_output(self, output_dir, tagged_output):
        """Delete output file."""
        self._running_file.delete_output(output_dir, tagged_output)

    def delete_running_file_input(self):
        """Delete input file."""
        self._running_file.delete_input()

    @property
    def position(self):
        """self._position getter."""
        if self._position is None:
            return -1

        return self._position

    @position.setter
    def position(self, value):
        """self._position setter."""
        self._position = value

    @property
    def is_exhausted(self):
        """Return True if all file in media list are processed."""
        return self.position + 1 >= self.length

    @property
    def all_stopped(self):
        """Check if all files in the lists have been stopped."""
        for file in self:
            if file.status != STATUS.stopped:
                return False
        return True

    @property
    def length(self):
        """Return the number of elements in the list."""
        return self.__len__()

    @property
    def duration(self):
        """Return the duration time of MediaList counting files todo only."""
        return sum(float(media.get_format_info('duration')) for
                   media in self if media.status == STATUS.todo)

    @property
    def _running_file(self):
        """Return the file currently running."""
        return self[self.position]

    def _add_file(self, media_file):
        """Add a video file to the list."""
        # Invalid metadata
        try:
            # Duration is not a valid float() argument
            duration = float(media_file.get_format_info('duration'))
        except (TypeError, ValueError):
            raise InvalidMetadataError('Invalid file duration')

        # Duration = 0
        if duration > 0:
            self.append(media_file)
        else:
            raise InvalidMetadataError('File is zero size')

    def _media_files_generator(self, files_paths):
        """Yield _MediaFile objects to be added to MediaList."""
        for file_path in files_paths:
            yield _MediaFile(file_path, self._profile)

    def _filter_by_path(self, files_paths):
        """Return a list with files to add to media list."""
        if self.length:
            filtered_paths = [file_path for file_path in files_paths if
                              self._file_not_added(file_path)]
            if not filtered_paths:
                return None

            return filtered_paths

        return files_paths

    def _file_not_added(self, file_path):
        """Determine if a video file is already in the list."""
        for file in self:
            if file.input_path == file_path:
                return False
        return True


class _MediaFile:
    """Class representing a video file."""

    __slots__ = ('input_path',
                 '_profile',
                 'status',
                 'format_info',
                 'video_stream_info',
                 'audio_stream_info',
                 'sub_stream_info')

    def __init__(self, file_path, profile):
        """Class initializer."""
        self._profile = profile
        self.input_path = file_path
        self.status = STATUS.todo
        self.format_info = self._parse_probe_format()
        self.video_stream_info = self._parse_probe_video_stream()
        self.audio_stream_info = self._parse_probe_audio_stream()
        self.sub_stream_info = self._parse_probe_sub_stream()

    def get_name(self, with_extension=False):
        """Return the file name."""
        full_file_name = basename(self.input_path)
        file_name = full_file_name[0:full_file_name.rfind('.')]

        if with_extension:
            return full_file_name
        return file_name

    def get_format_info(self, info_param):
        """Return an info attribute from a given video file."""
        return self.format_info.get(info_param)

    def build_conversion_cmd(self, output_dir, target_quality,
                             tagged_output, subtitle):
        """Return the conversion command."""
        if not access(output_dir, W_OK):
            raise PermissionError('Access denied')

        if not exists(self.input_path):
            raise FileNotFoundError('Input video file not found')

        # Ensure the conversion_profile is up to date
        self._profile.update(new_quality=target_quality)

        # Process subtitles if available
        subtitle_opt = self._process_subtitles(subtitle)

        # Get the output path
        output_path = self.get_output_path(output_dir, tagged_output)

        if exists(output_path):
            raise FileExistsError('Video file already exits')

        # Build the conversion command
        cmd = ['-i', self.input_path] + subtitle_opt + \
            shlex.split(self._profile.params) + \
              ['-threads', str(CPU_CORES)] + \
            ['-y', output_path]

        return cmd

    def delete_output(self, output_dir, tagged_output):
        """Delete the output file if conversion is stopped."""
        while True:
            try:
                remove(self.get_output_path(output_dir, tagged_output))
                break
            except FileNotFoundError:
                break
            except PermissionError:
                continue

    def delete_input(self):
        """Delete the input file (and subtitle) when conversion is finished."""
        try:
            remove(self.input_path)
        except FileNotFoundError:
            pass

        try:
            remove(self._subtitle_path)
        except FileNotFoundError:
            pass

    def get_output_file_name(self, output_dir, tagged_output):
        """Return the name of the output video file."""
        return basename(self.get_output_path(output_dir, tagged_output))

    def get_output_path(self, output_dir, tagged_output):
        """Return the the output file path."""
        tag = self._profile.quality_tag if tagged_output else ''
        output_file_name = tag + self.get_name() + self._profile.extension
        return join_path(output_dir, output_file_name)

    @property
    def _subtitle_path(self):
        """Return the subtitle path if exit."""
        extension = self.input_path.split('.')[-1]
        subtitle_path = self.input_path.strip('.' + extension) + '.srt'

        if exists(subtitle_path):
            return subtitle_path
        else:
            raise FileNotFoundError('Subtitle file not found')

    def _process_subtitles(self, subtitle):
        """Process subtitles if available."""
        if subtitle:
            try:
                subtitle_opt = ['-vf',
                                "subtitles='{0}':force_style='Fontsize=24'"
                                ":charenc=cp1252".format(
                                    self._subtitle_path)]
                return subtitle_opt
            except FileNotFoundError:
                pass

        return []

    def _probe(self, args):
        """Return the prober output as a file like object."""
<<<<<<< HEAD
        prober_run = spawn_process([self._profile.prober,
                                    *args,
                                    self.input_path])
=======
        process_args = [self._profile.prober, self.input_path]
        process_args[1:-1] = args
        prober_run = spawn_process(process_args)
>>>>>>> f71d4320

        return prober_run.stdout

    def _parse_probe(self, selected_params, cmd):
        """Parse the prober output."""
        info = {}

        with self._probe(cmd) as probe_file:
            stream_count = -1

            for format_line in probe_file:
                format_line = format_line.strip()
<<<<<<< HEAD
                kv = format_line.split('=')
=======
                param = format_line.split('=')
>>>>>>> f71d4320

                if '[STREAM]' in format_line:
                    stream_count += 1

<<<<<<< HEAD
                if '=' in format_line and kv[0] in selected_params:
                    if not kv[0] in info:
                        info[kv[0]] = kv[1]
                    else:
                        info[kv[0] + '_{0}'.format(stream_count)] = kv[1]
=======
                if '=' in format_line and param[0] in selected_params:
                    if not param[0] in info:
                        info[param[0]] = param[1]
                    else:
                        info[param[0] + '_{0}'.format(stream_count)] = param[1]
>>>>>>> f71d4320

        return info

    def _parse_probe_format(self):
        """Parse the prober output."""
        selected_params = {'filename',
                           'nb_streams',
                           'format_name',
                           'format_long_name',
                           'duration',
                           'size',
                           'bit_rate'}

        return self._parse_probe(selected_params=selected_params,
                                 cmd=['-show_format'])

    def _parse_probe_video_stream(self):
        """Parse the prober output."""
        selected_params = {'codec_name',
                           'codec_long_name',
                           'bit_rate',
                           'width',
                           'height'}

        return self._parse_probe(selected_params=selected_params,
                                 cmd=['-show_streams', '-select_streams', 'v'])

    def _parse_probe_audio_stream(self):
        """Parse the prober output."""
        selected_params = {'codec_name',
                           'codec_long_name'}

        return self._parse_probe(selected_params=selected_params,
                                 cmd=['-show_streams', '-select_streams', 'a'])

    def _parse_probe_sub_stream(self):
        """Parse the prober output."""
        selected_params = {'codec_name',
                           'codec_long_name',
                           'TAG:language'}

        return self._parse_probe(selected_params=selected_params,
                                 cmd=['-show_streams', '-select_streams', 's'])<|MERGE_RESOLUTION|>--- conflicted
+++ resolved
@@ -357,15 +357,9 @@
 
     def _probe(self, args):
         """Return the prober output as a file like object."""
-<<<<<<< HEAD
-        prober_run = spawn_process([self._profile.prober,
-                                    *args,
-                                    self.input_path])
-=======
         process_args = [self._profile.prober, self.input_path]
         process_args[1:-1] = args
         prober_run = spawn_process(process_args)
->>>>>>> f71d4320
 
         return prober_run.stdout
 
@@ -378,28 +372,16 @@
 
             for format_line in probe_file:
                 format_line = format_line.strip()
-<<<<<<< HEAD
-                kv = format_line.split('=')
-=======
                 param = format_line.split('=')
->>>>>>> f71d4320
 
                 if '[STREAM]' in format_line:
                     stream_count += 1
 
-<<<<<<< HEAD
-                if '=' in format_line and kv[0] in selected_params:
-                    if not kv[0] in info:
-                        info[kv[0]] = kv[1]
-                    else:
-                        info[kv[0] + '_{0}'.format(stream_count)] = kv[1]
-=======
                 if '=' in format_line and param[0] in selected_params:
                     if not param[0] in info:
                         info[param[0]] = param[1]
                     else:
                         info[param[0] + '_{0}'.format(stream_count)] = param[1]
->>>>>>> f71d4320
 
         return info
 
