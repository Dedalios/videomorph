--- conflicted
+++ resolved
@@ -24,10 +24,7 @@
 from os import sep
 from os.path import exists, basename
 from functools import partial
-<<<<<<< HEAD
-=======
 from threading import Thread
->>>>>>> 3422bec5
 from time import time
 
 from PyQt5.QtCore import (QSize,
@@ -706,40 +703,6 @@
         start = time()
         self._fill_media_list(files_paths)
 
-<<<<<<< HEAD
-        # Get the prober to use
-        prober = self.get_prober()
-        start = time()
-        # Add selected medias to the table and to MediaList
-        for media_path in media_paths:
-            media_file = MediaFile(file_path=media_path,
-                                   conversion_profile=self.conversion_profile,
-                                   prober=prober)
-            try:
-                self.media_list.add_file(media_file)
-                self.tb_tasks.setRowCount(rows + 1)
-            except FileAddedError:
-                del media_file
-                continue
-
-            item = QTableWidgetItem()
-            item.setText(media_file.get_name(with_extension=True))
-            self.tb_tasks.setItem(rows, NAME, item)
-            item = QTableWidgetItem()
-            file_duration = str(
-                write_time(media_file.info.format_duration))
-            item.setText(file_duration)
-            self.tb_tasks.setItem(rows, DURATION, item)
-            item = QTableWidgetItem()
-            item.setText(str(self.cb_presets.currentText()))
-
-            self.tb_tasks.setItem(rows, QUALITY, item)
-            item = QTableWidgetItem()
-            item.setText(self.tr('To Convert'))
-            self.tb_tasks.setItem(rows, PROGRESS, item)
-            # Next table row
-            rows += 1
-=======
         self.tb_tasks.setRowCount(self.media_list.length)
 
         for row, media_file in enumerate(self.media_list):
@@ -761,7 +724,6 @@
             self._insert_table_item(item_text=self.tr('To Convert'),
                                     row=row,
                                     column=PROGRESS)
->>>>>>> 3422bec5
 
         # After adding files to the list, recalculate the list duration
         self.total_duration = self.media_list.duration
