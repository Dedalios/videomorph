# TODO List for VideoMorph Development

<<<<<<< HEAD
## Next Version (2.0)
=======
Next version (2.0):
    - Implement a Dialog to generate the conversion commands using the ffmpeg options
    - Define a README.rst file to be included in source package
    - Improve the icons visualization
    - Automate the process of creating the Portable Edition on Linux and Windows
    - Add a Minimize to Tray option
    - Add options to rotate videos clockwise and counter clockwise to correct some videos orientation
>>>>>>> c405b493

- Define a `README.rst` file to be included in source package
- Improve the icons visualization and interface design
- Automate the process of creating the Portable Edition on Linux and Windows
- Add new presets for social media (Youtube, FB, etc.)
- Launch some kind of survey to gather information about most used presets
- Add an option to rotate video
- Buy the domain name videomorph.info
- Create a new web page for the app

## BugFix Version (1.4.1)

- App freezes with certain movies when reading `ffprobe` output on Windows platform
- Problem with the tray icon on Manjaro/Plasma

## Someday

- Implement a Dialog to generate the conversion commands using the Ffmpeg options
- Add french translation
- Add portuguese translation
- Write a Disclaimer about Ffmpeg options in customized profiles, available codecs and input video quality
- Pack in `RPM` format
- Pack for Arch Linux
- Implement the main window interface in a separated module, maybe `mainwindow.py`
- Implement an alternative class for `conversionlib._Converter` (`subprocess` maybe) to decouple from `PyQt5`
- Move the business logic present in `videomorph.py`, `about.py` and other views to `converter` package
  package
- Move the `HTML` text hardcoded in `about.py` to a file distributed as doc. Read the about info from that file as done with the License
- Pack in AppImage, Flatpack or Snap
- Implement model/view/controller pattern<|MERGE_RESOLUTION|>--- conflicted
+++ resolved
@@ -1,17 +1,13 @@
 # TODO List for VideoMorph Development
 
-<<<<<<< HEAD
 ## Next Version (2.0)
-=======
-Next version (2.0):
-    - Implement a Dialog to generate the conversion commands using the ffmpeg options
-    - Define a README.rst file to be included in source package
-    - Improve the icons visualization
-    - Automate the process of creating the Portable Edition on Linux and Windows
-    - Add a Minimize to Tray option
-    - Add options to rotate videos clockwise and counter clockwise to correct some videos orientation
->>>>>>> c405b493
 
+- Implement a Dialog to generate the conversion commands using the ffmpeg options
+- Define a README.rst file to be included in source package
+- Improve the icons visualization
+- Automate the process of creating the Portable Edition on Linux and Windows
+- Add a Minimize to Tray option
+- Add options to rotate videos clockwise and counter clockwise to correct some videos orientation
 - Define a `README.rst` file to be included in source package
 - Improve the icons visualization and interface design
 - Automate the process of creating the Portable Edition on Linux and Windows
