--- conflicted
+++ resolved
@@ -24,12 +24,8 @@
 
 - Install
 
-<<<<<<< HEAD
-    sudo python3 setup.py install
-=======
     sudo python3 setup.py install
 
     or
 
-    sudo install.sh
->>>>>>> 37c009ff
+    sudo install.sh